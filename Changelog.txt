--- conflicted
+++ resolved
@@ -1,11 +1,9 @@
-<<<<<<< HEAD
 9.3.0 -
 Improvements to LanguageManager's lazy loading of resources.
 Deprecate IStringSource and its implementors. Use delegates instead.
-=======
+
 9.2.2 - 20 September 2020
 Fix one of the inheritance validator overloads not working correctly (#1528)
->>>>>>> 448180d9
 
 9.2.1 - 19 September 2020
 Add non-generic Add method to inheritance validator.
